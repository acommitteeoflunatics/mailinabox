--- conflicted
+++ resolved
@@ -4,7 +4,6 @@
 # Basic System Configuration
 # -------------------------
 
-<<<<<<< HEAD
 # ### Ensure system defaults access rights are correctly configured
 
 # If the /etc/default directory has group write rights, the installer will
@@ -25,7 +24,7 @@
 echo $PRIMARY_HOSTNAME > /etc/hostname
 hostname $PRIMARY_HOSTNAME
 sed -i "s/127\.0\.1\.1.*/127.0.1.1\t$PRIMARY_HOSTNAME/" /etc/hosts
-=======
+
 # ### Add swap space to the system
 
 # If the physical memory of the system is below 2GB it is wise to create a
@@ -79,7 +78,6 @@
 		echo "ERROR: Swap allocation failed"
 	fi
 fi
->>>>>>> df92a10e
 
 # ### Add Mail-in-a-Box's PPA.
 
