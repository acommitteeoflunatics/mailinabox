--- conflicted
+++ resolved
@@ -225,16 +225,11 @@
         # curl manual states that --fail sometimes still produces output
         # this final check will at least check the output is not html
         # before moving it into place
-<<<<<<< HEAD
         if [ \$(file -b --mime-type /tmp/postgrey_whitelist_clients) == "text/plain" ]; then
             mv /tmp/postgrey_whitelist_clients /etc/postgrey/whitelist_clients
             cat /root/mailinabox/conf/postgrey_whitelist_clients >> /etc/postgrey/whitelist_clients
-=======
-        if [ \$( file -b --mime-type /tmp/postgrey_whitelist_clients) == "text/plain" ]; then
-            mv /tmp/postgrey_whitelist_clients /etc/postgrey/whitelist_clients
 	else
             rm /tmp/postgrey_whitelist_clients
->>>>>>> 4aa2047a
         fi
 
     fi
