--- conflicted
+++ resolved
@@ -10,20 +10,11 @@
 
 # parse command line
 
-<<<<<<< HEAD
-if len(sys.argv) < 3:
-	print("Usage: tests/fail2ban.py user@hostname owncloud_user")
+if len(sys.argv) != 4:
+	print("Usage: tests/fail2ban.py \"ssh user@hostname\" hostname owncloud_user")
 	sys.exit(1)
 
-ssh_user, hostname = sys.argv[1].split("@", 1)
-owncloud_user = sys.argv[2]
-=======
-if len(sys.argv) != 3:
-	print("Usage: tests/fail2ban.py \"ssh user@hostname\" hostname")
-	sys.exit(1)
-
-ssh_command, hostname = sys.argv[1:3]
->>>>>>> 58541c46
+ssh_command, hostname, owncloud_user = sys.argv[1:4]
 
 # define some test types
 
