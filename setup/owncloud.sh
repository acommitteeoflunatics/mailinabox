#!/bin/bash
# Owncloud
##########################

source setup/functions.sh # load our functions
source /etc/mailinabox.conf # load global vars

# ### Installing ownCloud

echo "Installing Nextcloud (contacts/calendar)..."

apt_install \
	dbconfig-common \
	php5-cli php5-sqlite php5-gd php5-imap php5-curl php-pear php-apc curl libapr1 libtool libcurl4-openssl-dev php-xml-parser \
	php5 php5-dev php5-gd php5-fpm memcached php5-memcached

apt-get purge -qq -y owncloud*

# Migrate <= v0.10 setups that stored the ownCloud config.php in /usr/local rather than
# in STORAGE_ROOT. Move the file to STORAGE_ROOT.
if [ ! -f $STORAGE_ROOT/owncloud/config.php ] \
	&& [ -f /usr/local/lib/owncloud/config/config.php ]; then

	# Move config.php and symlink back into previous location.
	echo "Migrating owncloud/config.php to new location."
	mv /usr/local/lib/owncloud/config/config.php $STORAGE_ROOT/owncloud/config.php \
		&& \
	ln -sf $STORAGE_ROOT/owncloud/config.php /usr/local/lib/owncloud/config/config.php
fi

InstallOwncloud() {

	version=$1
	hash=$2
<<<<<<< HEAD
	flavor=$3

	echo
	echo "Upgrading to $flavor version $version"
=======

	echo
	echo "Upgrading to ownCloud version $version"
>>>>>>> c7badb80
	echo

	# Remove the current owncloud
	rm -rf /usr/local/lib/owncloud

	# Download and verify
	if [ "$flavor" = "Nextcloud" ]; then
		wget_verify https://download.nextcloud.com/server/releases/nextcloud-$version.zip $hash /tmp/owncloud.zip
	else
		wget_verify https://download.owncloud.org/community/owncloud-$version.zip $hash /tmp/owncloud.zip
	fi

	# Extract ownCloud
	unzip -q /tmp/owncloud.zip -d /usr/local/lib
	if [ "$flavor" = "Nextcloud" ]; then
		mv /usr/local/lib/nextcloud /usr/local/lib/owncloud
	fi
	rm -f /tmp/owncloud.zip

	# The two apps we actually want are not in ownCloud core. Download the releases from
	# their github repositories.
	mkdir -p /usr/local/lib/owncloud/apps

	if [ "$flavor" = "Nextcloud" ]; then
		wget_verify https://github.com/nextcloud/contacts/releases/download/v1.5.3/contacts.tar.gz 78c4d49e73f335084feecd4853bd8234cf32615e /tmp/contacts.tgz
	else
		wget_verify https://github.com/owncloud/contacts/releases/download/v1.4.0.0/contacts.tar.gz c1c22d29699456a45db447281682e8bc3f10e3e7 /tmp/contacts.tgz
	fi

	tar xf /tmp/contacts.tgz -C /usr/local/lib/owncloud/apps/
	rm /tmp/contacts.tgz

	if [ "$flavor" = "Nextcloud" ]; then
		wget_verify https://github.com/nextcloud/calendar/releases/download/v1.5.2/calendar.tar.gz 7b8a94e01fe740c5c23017ed5bc211983c780fce /tmp/calendar.tgz
	else
    wget_verify https://github.com/nextcloud/calendar/releases/download/v1.4.0/calendar.tar.gz c84f3170efca2a99ea6254de34b0af3cb0b3a821 /tmp/calendar.tgz
	fi

	tar xf /tmp/calendar.tgz -C /usr/local/lib/owncloud/apps/
	rm /tmp/calendar.tgz

	# Fix weird permissions.
	chmod 750 /usr/local/lib/owncloud/{apps,config}

	# Create a symlink to the config.php in STORAGE_ROOT (for upgrades we're restoring the symlink we previously
	# put in, and in new installs we're creating a symlink and will create the actual config later).
	ln -sf $STORAGE_ROOT/owncloud/config.php /usr/local/lib/owncloud/config/config.php

	# Make sure permissions are correct or the upgrade step won't run.
	# $STORAGE_ROOT/owncloud may not yet exist, so use -f to suppress
	# that error.
	chown -f -R www-data.www-data $STORAGE_ROOT/owncloud /usr/local/lib/owncloud

	# If this isn't a new installation, immediately run the upgrade script.
	# Then check for success (0=ok and 3=no upgrade needed, both are success).
	if [ -e $STORAGE_ROOT/owncloud/owncloud.db ]; then
		# ownCloud 8.1.1 broke upgrades. It may fail on the first attempt, but
		# that can be OK.
		sudo -u www-data php /usr/local/lib/owncloud/occ upgrade
		if [ \( $? -ne 0 \) -a \( $? -ne 3 \) ]; then
			echo "Trying ownCloud upgrade again to work around ownCloud upgrade bug..."
			sudo -u www-data php /usr/local/lib/owncloud/occ upgrade
			if [ \( $? -ne 0 \) -a \( $? -ne 3 \) ]; then exit 1; fi
			sudo -u www-data php /usr/local/lib/owncloud/occ maintenance:mode --off
			echo "...which seemed to work."
		fi
	fi
}

<<<<<<< HEAD
owncloud_ver=10.0.4
owncloud_hash=346590278a5cc7b0a3c8d1a68eafec68ac59c475
owncloud_flavor=Nextcloud
=======
owncloud_ver=9.1.4
owncloud_hash=e637cab7b2ca3346164f3506b1a0eb812b4e841a
>>>>>>> c7badb80

# Check if ownCloud dir exist, and check if version matches owncloud_ver (if either doesn't - install/upgrade)
if [ ! -d /usr/local/lib/owncloud/ ] \
        || ! grep -q $owncloud_ver /usr/local/lib/owncloud/version.php; then

	# Stop php-fpm
	hide_output service php5-fpm stop

        # Backup the existing ownCloud.
	# Create a backup directory to store the current installation and database to
	BACKUP_DIRECTORY=$STORAGE_ROOT/owncloud-backup/`date +"%Y-%m-%d-%T"`
	mkdir -p "$BACKUP_DIRECTORY"
	if [ -d /usr/local/lib/owncloud/ ]; then
		echo "upgrading ownCloud/Nextcloud to $owncloud_flavor $owncloud_ver (backing up existing installation, configuration and database to directory to $BACKUP_DIRECTORY..."
		cp -r /usr/local/lib/owncloud "$BACKUP_DIRECTORY/owncloud-install"
	fi
	if [ -e /home/user-data/owncloud/owncloud.db ]; then
		cp /home/user-data/owncloud/owncloud.db $BACKUP_DIRECTORY
        fi
        if [ -e /home/user-data/owncloud/config.php ]; then
                cp /home/user-data/owncloud/config.php $BACKUP_DIRECTORY
        fi

	# We only need to check if we do upgrades when owncloud was previously installed
	if [ -e /usr/local/lib/owncloud/version.php ]; then
		if grep -q "8\.1\.[0-9]" /usr/local/lib/owncloud/version.php; then
			echo "We are running 8.1.x, upgrading to 8.2.3 first"
			InstallOwncloud 8.2.3 bfdf6166fbf6fc5438dc358600e7239d1c970613 ownCloud
		fi

		# If we are upgrading from 8.2.x we should go to 9.0 first. Owncloud doesn't support skipping minor versions
		if grep -q "8\.2\.[0-9]" /usr/local/lib/owncloud/version.php; then
			echo "We are running version 8.2.x, upgrading to 9.0.2 first"

			# We need to disable memcached. The upgrade and install fails
			# with memcached
			CONFIG_TEMP=$(/bin/mktemp)
			php <<EOF > $CONFIG_TEMP && mv $CONFIG_TEMP $STORAGE_ROOT/owncloud/config.php;
			<?php
				include("$STORAGE_ROOT/owncloud/config.php");

				\$CONFIG['memcache.local'] = '\OC\Memcache\APC';

				echo "<?php\n\\\$CONFIG = ";
				var_export(\$CONFIG);
				echo ";";
			?>
EOF
			chown www-data.www-data $STORAGE_ROOT/owncloud/config.php

			# We can now install owncloud 9.0.2
			InstallOwncloud 9.0.2 72a3d15d09f58c06fa8bee48b9e60c9cd356f9c5 ownCloud

			# The owncloud 9 migration doesn't migrate calendars and contacts
			# The option to migrate these are removed in 9.1
			# So the migrations should be done when we have 9.0 installed
			sudo -u www-data php /usr/local/lib/owncloud/occ dav:migrate-addressbooks
			# The following migration has to be done for each owncloud user
			for directory in $STORAGE_ROOT/owncloud/*@*/ ; do
				username=$(basename "${directory}")
				sudo -u www-data php /usr/local/lib/owncloud/occ dav:migrate-calendar $username
			done
			sudo -u www-data php /usr/local/lib/owncloud/occ dav:sync-birthday-calendar
		fi

		# If we are upgrading from 9.0.x we should go to 9.1 first.
		if grep -q "9\.0\.[0-9]" /usr/local/lib/owncloud/version.php; then
			echo "We are running ownCloud 9.0.x, upgrading to ownCloud 9.1.4 first"
			InstallOwncloud 9.1.4 e637cab7b2ca3346164f3506b1a0eb812b4e841a ownCloud
		fi

	fi

<<<<<<< HEAD
	InstallOwncloud $owncloud_ver $owncloud_hash Nextcloud
=======
	InstallOwncloud $owncloud_ver $owncloud_hash
>>>>>>> c7badb80
fi

# ### Configuring ownCloud

# Setup ownCloud if the ownCloud database does not yet exist. Running setup when
# the database does exist wipes the database and user data.
if [ ! -f $STORAGE_ROOT/owncloud/owncloud.db ]; then
	# Create user data directory
	mkdir -p $STORAGE_ROOT/owncloud

	# Create an initial configuration file.
	instanceid=oc$(echo $PRIMARY_HOSTNAME | sha1sum | fold -w 10 | head -n 1)
	cat > $STORAGE_ROOT/owncloud/config.php <<EOF;
<?php
\$CONFIG = array (
  'datadirectory' => '$STORAGE_ROOT/owncloud',

  'instanceid' => '$instanceid',

  'forcessl' => true, # if unset/false, ownCloud sends a HSTS=0 header, which conflicts with nginx config

  'overwritewebroot' => '/cloud',
  'overwrite.cli.url' => '/cloud',
  'user_backends' => array(
    array(
      'class'=>'OC_User_IMAP',
      'arguments'=>array('{127.0.0.1:993/imap/ssl/novalidate-cert}')
    )
  ),
  'memcache.local' => '\OC\Memcache\APC',
  'mail_smtpmode' => 'sendmail',
  'mail_smtpsecure' => '',
  'mail_smtpauthtype' => 'LOGIN',
  'mail_smtpauth' => false,
  'mail_smtphost' => '',
  'mail_smtpport' => '',
  'mail_smtpname' => '',
  'mail_smtppassword' => '',
  'mail_from_address' => 'owncloud',
  'mail_domain' => '$PRIMARY_HOSTNAME',
);
?>
EOF

	# Create an auto-configuration file to fill in database settings
	# when the install script is run. Make an administrator account
	# here or else the install can't finish.
	adminpassword=$(dd if=/dev/urandom bs=1 count=40 2>/dev/null | sha1sum | fold -w 30 | head -n 1)
	cat > /usr/local/lib/owncloud/config/autoconfig.php <<EOF;
<?php
\$AUTOCONFIG = array (
  # storage/database
  'directory' => '$STORAGE_ROOT/owncloud',
  'dbtype' => 'sqlite3',

  # create an administrator account with a random password so that
  # the user does not have to enter anything on first load of ownCloud
  'adminlogin'    => 'root',
  'adminpass'     => '$adminpassword',
);
?>
EOF

	# Set permissions
	chown -R www-data.www-data $STORAGE_ROOT/owncloud /usr/local/lib/owncloud

	# Execute ownCloud's setup step, which creates the ownCloud sqlite database.
	# It also wipes it if it exists. And it updates config.php with database
	# settings and deletes the autoconfig.php file.
	(cd /usr/local/lib/owncloud; sudo -u www-data php /usr/local/lib/owncloud/index.php;)
fi

# Update config.php.
# * trusted_domains is reset to localhost by autoconfig starting with ownCloud 8.1.1,
#   so set it here. It also can change if the box's PRIMARY_HOSTNAME changes, so
#   this will make sure it has the right value.
# * Some settings weren't included in previous versions of Mail-in-a-Box.
# * We need to set the timezone to the system timezone to allow fail2ban to ban
#   users within the proper timeframe
# * We need to set the logdateformat to something that will work correctly with fail2ban
# Use PHP to read the settings file, modify it, and write out the new settings array.
TIMEZONE=$(cat /etc/timezone)
CONFIG_TEMP=$(/bin/mktemp)
php <<EOF > $CONFIG_TEMP && mv $CONFIG_TEMP $STORAGE_ROOT/owncloud/config.php;
<?php
include("$STORAGE_ROOT/owncloud/config.php");

\$CONFIG['trusted_domains'] = array('$PRIMARY_HOSTNAME');

\$CONFIG['memcache.local'] = '\OC\Memcache\APC';
\$CONFIG['overwrite.cli.url'] = '/cloud';
\$CONFIG['mail_from_address'] = 'administrator'; # just the local part, matches our master administrator address

\$CONFIG['logtimezone'] = '$TIMEZONE';
\$CONFIG['logdateformat'] = 'Y-m-d H:i:s';

echo "<?php\n\\\$CONFIG = ";
var_export(\$CONFIG);
echo ";";
?>
EOF
chown www-data.www-data $STORAGE_ROOT/owncloud/config.php

# Enable/disable apps. Note that this must be done after the ownCloud setup.
# The firstrunwizard gave Josh all sorts of problems, so disabling that.
# user_external is what allows ownCloud to use IMAP for login. The contacts
# and calendar apps are the extensions we really care about here.
hide_output sudo -u www-data php /usr/local/lib/owncloud/console.php app:disable firstrunwizard
hide_output sudo -u www-data php /usr/local/lib/owncloud/console.php app:enable user_external
hide_output sudo -u www-data php /usr/local/lib/owncloud/console.php app:enable contacts
hide_output sudo -u www-data php /usr/local/lib/owncloud/console.php app:enable calendar

# When upgrading, run the upgrade script again now that apps are enabled. It seems like
# the first upgrade at the top won't work because apps may be disabled during upgrade?
# Check for success (0=ok, 3=no upgrade needed).
sudo -u www-data php /usr/local/lib/owncloud/occ upgrade
if [ \( $? -ne 0 \) -a \( $? -ne 3 \) ]; then exit 1; fi

# Set PHP FPM values to support large file uploads
# (semicolon is the comment character in this file, hashes produce deprecation warnings)
tools/editconf.py /etc/php5/fpm/php.ini -c ';' \
	upload_max_filesize=16G \
	post_max_size=16G \
	output_buffering=16384 \
	memory_limit=512M \
	max_execution_time=600 \
	short_open_tag=On

# If apc is explicitly disabled we need to enable it
if grep -q apc.enabled=0 /etc/php5/mods-available/apcu.ini; then
	tools/editconf.py /etc/php5/mods-available/apcu.ini -c ';' \
		apc.enabled=1
fi

# Set up a cron job for owncloud.
cat > /etc/cron.hourly/mailinabox-owncloud << EOF;
#!/bin/bash
# Mail-in-a-Box
sudo -u www-data php -f /usr/local/lib/owncloud/cron.php
EOF
chmod +x /etc/cron.hourly/mailinabox-owncloud

# There's nothing much of interest that a user could do as an admin for ownCloud,
# and there's a lot they could mess up, so we don't make any users admins of ownCloud.
# But if we wanted to, we would do this:
# ```
# for user in $(tools/mail.py user admins); do
#	 sqlite3 $STORAGE_ROOT/owncloud/owncloud.db "INSERT OR IGNORE INTO oc_group_user VALUES ('admin', '$user')"
# done
# ```

# Enable PHP modules and restart PHP.
php5enmod imap
restart_service php5-fpm<|MERGE_RESOLUTION|>--- conflicted
+++ resolved
@@ -32,16 +32,10 @@
 
 	version=$1
 	hash=$2
-<<<<<<< HEAD
 	flavor=$3
 
 	echo
 	echo "Upgrading to $flavor version $version"
-=======
-
-	echo
-	echo "Upgrading to ownCloud version $version"
->>>>>>> c7badb80
 	echo
 
 	# Remove the current owncloud
@@ -77,7 +71,7 @@
 	if [ "$flavor" = "Nextcloud" ]; then
 		wget_verify https://github.com/nextcloud/calendar/releases/download/v1.5.2/calendar.tar.gz 7b8a94e01fe740c5c23017ed5bc211983c780fce /tmp/calendar.tgz
 	else
-    wget_verify https://github.com/nextcloud/calendar/releases/download/v1.4.0/calendar.tar.gz c84f3170efca2a99ea6254de34b0af3cb0b3a821 /tmp/calendar.tgz
+	    	wget_verify https://github.com/nextcloud/calendar/releases/download/v1.4.0/calendar.tar.gz c84f3170efca2a99ea6254de34b0af3cb0b3a821 /tmp/calendar.tgz
 	fi
 
 	tar xf /tmp/calendar.tgz -C /usr/local/lib/owncloud/apps/
@@ -111,14 +105,9 @@
 	fi
 }
 
-<<<<<<< HEAD
 owncloud_ver=10.0.4
 owncloud_hash=346590278a5cc7b0a3c8d1a68eafec68ac59c475
 owncloud_flavor=Nextcloud
-=======
-owncloud_ver=9.1.4
-owncloud_hash=e637cab7b2ca3346164f3506b1a0eb812b4e841a
->>>>>>> c7badb80
 
 # Check if ownCloud dir exist, and check if version matches owncloud_ver (if either doesn't - install/upgrade)
 if [ ! -d /usr/local/lib/owncloud/ ] \
@@ -192,11 +181,7 @@
 
 	fi
 
-<<<<<<< HEAD
 	InstallOwncloud $owncloud_ver $owncloud_hash Nextcloud
-=======
-	InstallOwncloud $owncloud_ver $owncloud_hash
->>>>>>> c7badb80
 fi
 
 # ### Configuring ownCloud
