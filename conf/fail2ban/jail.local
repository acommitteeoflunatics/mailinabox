# Fail2Ban configuration file for Mail-in-a-Box

[DEFAULT]
# Whitelist our own IP addresses. 127.0.0.1/8 is the default. But our status checks
# ping services over the public interface so we should whitelist that address of
# ours too. The string is substituted during installation.
ignoreip = 127.0.0.1/8 PUBLIC_IP
<<<<<<< HEAD
=======

# JAILS

[ssh]
maxretry = 7
bantime = 3600

[ssh-ddos]
enabled  = true

[sasl]
enabled  = true

[dovecot]
enabled = true
filter  = dovecotimap
findtime = 30
maxretry = 20

[recidive]
enabled  = true
maxretry = 10
action   = iptables-allports[name=recidive]
# In the recidive section of jail.conf the action contains:
#
# action   = iptables-allports[name=recidive]
#            sendmail-whois-lines[name=recidive, logpath=/var/log/fail2ban.log]
#
# The last line on the action will sent an email to the configured address. This mail will
# notify the administrator that someone has been repeatedly triggering one of the other jails.
# By default we don't configure this address and no action is required from the admin anyway.
# So the notification is ommited. This will prevent message appearing in the mail.log that mail
# can't be delivered to fail2ban@$HOSTNAME.
>>>>>>> 30c89be9
<|MERGE_RESOLUTION|>--- conflicted
+++ resolved
@@ -4,40 +4,4 @@
 # Whitelist our own IP addresses. 127.0.0.1/8 is the default. But our status checks
 # ping services over the public interface so we should whitelist that address of
 # ours too. The string is substituted during installation.
-ignoreip = 127.0.0.1/8 PUBLIC_IP
-<<<<<<< HEAD
-=======
-
-# JAILS
-
-[ssh]
-maxretry = 7
-bantime = 3600
-
-[ssh-ddos]
-enabled  = true
-
-[sasl]
-enabled  = true
-
-[dovecot]
-enabled = true
-filter  = dovecotimap
-findtime = 30
-maxretry = 20
-
-[recidive]
-enabled  = true
-maxretry = 10
-action   = iptables-allports[name=recidive]
-# In the recidive section of jail.conf the action contains:
-#
-# action   = iptables-allports[name=recidive]
-#            sendmail-whois-lines[name=recidive, logpath=/var/log/fail2ban.log]
-#
-# The last line on the action will sent an email to the configured address. This mail will
-# notify the administrator that someone has been repeatedly triggering one of the other jails.
-# By default we don't configure this address and no action is required from the admin anyway.
-# So the notification is ommited. This will prevent message appearing in the mail.log that mail
-# can't be delivered to fail2ban@$HOSTNAME.
->>>>>>> 30c89be9
+ignoreip = 127.0.0.1/8 PUBLIC_IP